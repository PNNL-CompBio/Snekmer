name: snekmer
channels:
  - anaconda
  - bioconda
  - numba
  - conda-forge
dependencies:
  - python >= 3.9
  - biopython
<<<<<<< HEAD
  - pyarrow
=======
  - jinja2
>>>>>>> 8abc899e
  - matplotlib
  - numpy >= 1.22.3
  - numba >= 0.56
  - scipy
  - pandas
  - seaborn
  - scikit-learn
  - snakemake-minimal == 7.0
  - tabulate == 0.8.10
  - umap-learn
  - hdbscan
  - pip
  - pip:
      - -e git+https://github.com/PNNL-CompBio/Snekmer#egg=snekmer<|MERGE_RESOLUTION|>--- conflicted
+++ resolved
@@ -7,11 +7,8 @@
 dependencies:
   - python >= 3.9
   - biopython
-<<<<<<< HEAD
   - pyarrow
-=======
   - jinja2
->>>>>>> 8abc899e
   - matplotlib
   - numpy >= 1.22.3
   - numba >= 0.56
