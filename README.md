# Snekmer: A scalable pipeline for protein sequence fingerprinting using amino acid recoding (AAR)

[![DOI](https://zenodo.org/badge/DOI/10.5281/zenodo.7662597.svg)](https://doi.org/10.5281/zenodo.7662597)
[![CI](https://github.com/PNNL-CompBio/Snekmer/actions/workflows/action.yml/badge.svg)](https://github.com/PNNL-CompBio/Snekmer/actions)
[![Documentation Status](https://readthedocs.org/projects/snekmer/badge/?version=latest)](https://snekmer.readthedocs.io/en/latest/?badge=latest)
[![Snakemake](https://img.shields.io/badge/snakemake-=7.0.0-brightgreen.svg?style=flat)](https://snakemake.readthedocs.io)

Snekmer is a software package designed to reduce the representation of protein sequences
by combining amino acid reduction (AAR) with the kmer approach. Based on the AAR-kmer representations,
Snekmer subsequently (1) clusters sequences using various unsupervised clustering algorithms,
(2) generates supervised machine learning models, or (3) searches sequences against pre-trained models
to determine probabilistic annotations.

<p align="center">
  <img align="center" src="resources/snekmer_workflow.svg">
</p>

<<<<<<< HEAD
There are six operation modes for Snekmer: `cluster`, `model`, and `search`, `learn`, `apply`, and `motif`.
=======
There are 5 operation modes for Snekmer: `cluster`, `model`, `search`, `learn`, and `apply`.
>>>>>>> 155e36cd

**Cluster mode:** The user supplies files containing sequences in an appropriate format (e.g. FASTA).
Snekmer applies the relevant workflow steps and outputs the resulting clustering results in tabular form (.CSV),
as well as the cluster object itself (.cluster). Figures are also generated (e.g. t-SNE, UMAP) to help the user
contextualize their results.

**Model mode:** The user supplies files containing sequences in an appropriate format (e.g. FASTA).
Snekmer applies the relevant workflow steps and outputs the resulting models as objects (.model). Snekmer also
displays K-fold cross validation results in the form of figures (AUC ROC and PR AUC curves) and a table (.CSV).

**Search mode:** The user supplies files containing sequences in an appropriate format (e.g. FASTA)
and the models they wish to search their sequences against. Snekmer applies the relevant workflow steps
and outputs a table for each file containing model annotation probabilities for the given sequences.

**Learn mode:** The user supplies files containing sequences in an appropriate format (e.g. FASTA)
as well as an annotation file. Snekmer generates a kmer counts matrix with the summed kmer distribution
of each annotation recognized from the sequence ID. Snekmer then performs a self-evaluation to assess
confidence levels. There are two outputs, a counts matrix, and a global confidence distribution.

**Apply mode:** The user supplies files containing sequences in an appropriate format (e.g. FASTA)
and the outputs received from Learn. Snekmer uses cosine distance to predict the annotation of each
sequence from the kmer counts matrix. The output is a table for each file containing sequence annotation
predictions with confidence levels.

<<<<<<< HEAD
**Motif mode:** The user supplies files containing sequences in an appropriate format (e.g. FASTA) and the outputs received from Model. Snekmer performs a feature selection workflow to produce a list of motifs ordered by degree of conservation and a classification model using the selected features (.model).

=======
>>>>>>> 155e36cd
## How to Use Snekmer

For installation instructions, documentation, and more, refer to
the [official documentation](https://snekmer.readthedocs.io).

To run the demonstration example, see 
[resources/tutorial/demo_example](https://github.com/PNNL-CompBio/Snekmer/tree/main/resources/tutorial/demo_example).


Snekmer was written and is maintained by the following PNNL development team: Christine Chang, Jeremy Jacobson, Abby Jerger, Bill Nelson, and Jason McDermott.

## Citation Guidance

1. McDermott, Jason E., Chang, Christine H., Jerger, Abby, Nelson, William B., & Jacobson, Jeremy R. (2023). Snekmer: A scalable pipeline for protein sequence fingerprinting using amino acid recoding (AAR) (v1.0.3). Zenodo. [https://doi.org/10.5281/zenodo.7662597](https://doi.org/10.5281/zenodo.7662597)
2. Christine H Chang, William C Nelson, Abby Jerger, Aaron T Wright, Robert G Egbert, Jason E McDermott, Snekmer: a scalable pipeline for protein sequence fingerprinting based on amino acid recoding, Bioinformatics Advances, Volume 3, Issue 1, 2023, vbad005, [https://doi.org/10.1093/bioadv/vbad005](https://doi.org/10.1093/bioadv/vbad005).

## License

    This material was prepared as an account of work sponsored by an agency of the United States Government. Neither the United States Government nor the United States Department of Energy, nor Battelle, nor any of their employees, nor any jurisdiction or organization that has cooperated in the development of these materials, makes any warranty, express or implied, or assumes any legal liability or responsibility for the accuracy, completeness, or usefulness or any information, apparatus, product, software, or process disclosed, or represents that its use would not infringe privately owned rights.

    Reference herein to any specific commercial product, process, or service by trade name, trademark, manufacturer, or otherwise does not necessarily constitute or imply its endorsement, recommendation, or favoring by the United States Government or any agency thereof, or Battelle Memorial Institute. The views and opinions of authors expressed herein do not necessarily state or reflect those of the United States Government or any agency thereof.

    PACIFIC NORTHWEST NATIONAL LABORATORY operated by BATTELLE for the UNITED STATES DEPARTMENT OF ENERGY under Contract DE-AC05-76RL01830<|MERGE_RESOLUTION|>--- conflicted
+++ resolved
@@ -15,11 +15,7 @@
   <img align="center" src="resources/snekmer_workflow.svg">
 </p>
 
-<<<<<<< HEAD
 There are six operation modes for Snekmer: `cluster`, `model`, and `search`, `learn`, `apply`, and `motif`.
-=======
-There are 5 operation modes for Snekmer: `cluster`, `model`, `search`, `learn`, and `apply`.
->>>>>>> 155e36cd
 
 **Cluster mode:** The user supplies files containing sequences in an appropriate format (e.g. FASTA).
 Snekmer applies the relevant workflow steps and outputs the resulting clustering results in tabular form (.CSV),
@@ -44,11 +40,10 @@
 sequence from the kmer counts matrix. The output is a table for each file containing sequence annotation
 predictions with confidence levels.
 
-<<<<<<< HEAD
-**Motif mode:** The user supplies files containing sequences in an appropriate format (e.g. FASTA) and the outputs received from Model. Snekmer performs a feature selection workflow to produce a list of motifs ordered by degree of conservation and a classification model using the selected features (.model).
+**Motif mode:** The user supplies files containing sequences in an appropriate format (e.g. FASTA)
+and the outputs received from Model. Snekmer performs a feature selection workflow to produce a 
+list of motifs ordered by degree of conservation and a classification model using the selected features (.model).
 
-=======
->>>>>>> 155e36cd
 ## How to Use Snekmer
 
 For installation instructions, documentation, and more, refer to
