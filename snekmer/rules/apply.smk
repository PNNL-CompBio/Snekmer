--- conflicted
+++ resolved
@@ -100,56 +100,21 @@
     FAS=FAS,
 
 
-<<<<<<< HEAD
-
-options =[(config["learnapp"]['save_apply_associations'])]
-if all((option == True or option == False) for option in options) == False:
-    sys.exit("Incorrect Value Selected. Please check if 'save_apply_associations' in in the config file under 'learnapp'. Options are 'True' or 'False'.")
-=======
-# check method
-methods = ["score", "score_enhanced", "cosine"]
-if config["learnapp"]["type"] not in methods:
-    sys.exit(
-        "Please select a scoring 'type' in the config file under 'learnapp'. Options are 'score', 'score_enhanced', and 'cosine'."
-    )
-else:
-    method = config["learnapp"]["type"]
-# check other learnapp config values that are T/F
-options = [
-    (config["learnapp"]["save_summary"]),
-    (config["learnapp"]["save_apply_associations"]),
-    (config["learnapp"]["save_results"]),
-]
+
+options =[(
+    config["learnapp"]['save_apply_associations'])]
 if all((option == True or option == False) for option in options) == False:
     sys.exit(
-        "Incorrect Value Selected. Please check a 'save_summary','save_apply_associations', or 'save_results' in the config file under 'learnapp'. Options are 'True' or 'False'."
+        "Incorrect Value Selected. Please check if 'save_apply_associations' in in the config file under 'learnapp'. Options are 'True' or 'False'."
     )
-# check summary_topN
-if config["learnapp"]["save_summary"] == True:
-    if type(config["learnapp"]["summary_topN"]) != int:
-        sys.exit(
-            "Incorrect Value Selected for summary_topN. Value must be an integer greater or equal to zero."
-        )
-    if config["learnapp"]["summary_topN"] < 0:
-        sys.exit(
-            "Incorrect Value Selected for summary_topN. Value must be an integer greater or equal to zero."
-        )
->>>>>>> 5a5a6478
 
 
 rule all:
     input:
         expand(join(input_dir, "{uz}"), uz=UZS),
-<<<<<<< HEAD
         # ["output/apply/seq-annotation-scores-{fa}.csv".format(fa=FAS) for dataset in FAS],
         expand(join("output","apply","seq-annotation-scores-{nb}.csv"),nb=FAS),
         expand(join("output","apply","kmer-summary-{nb}.csv"),nb=FAS),
-=======
-        # ["output/apply/Seq-Annotation-Scores-{fa}.csv".format(fa=FAS) for dataset in FAS],
-        expand(join("output", "apply", "Seq-Annotation-Scores-{nb}.csv"), nb=FAS),
-        expand(join("output", "apply", "kmer-summary-{nb}.csv"), nb=FAS),
-
->>>>>>> 5a5a6478
 
 use rule vectorize from kmerize with:
     input:
@@ -168,13 +133,8 @@
         compare_associations=expand("{comp}", comp=compare_file),
         confidence_associations=expand("{conf}", conf=confidence_file),
     output:
-<<<<<<< HEAD
         "output/apply/seq-annotation-scores-{nb}.csv",
         "output/apply/kmer-summary-{nb}.csv"
-=======
-        "output/apply/Seq-Annotation-Scores-{nb}.csv",
-        "output/apply/kmer-summary-{nb}.csv",
->>>>>>> 5a5a6478
     log:
         join(out_dir, "apply", "log", "{nb}.log"),
     run:
@@ -182,18 +142,13 @@
         with open(log[0], "a") as f:
             f.write(f"start time:\t{start_time}\n")
 
-<<<<<<< HEAD
-        ##### Generate Inputs
-        kmer_count_totals = pd.read_csv(str(input.compare_associations), index_col="__index_level_0__", header=0, engine="c")
-=======
             ##### Generate Inputs
-        Kmer_Count_Totals = pd.read_csv(
+        kmer_count_totals = pd.read_csv(
             str(input.compare_associations),
             index_col="__index_level_0__",
             header=0,
             engine="c",
         )
->>>>>>> 5a5a6478
         df, kmerlist = skm.io.load_npz(input.data)
         seqids = df["sequence_id"]
         kmer_totals = []
@@ -223,59 +178,39 @@
 
             ######  Construct Kmer Counts Dataframe
         total_seqs = len(seq_kmer_dict)
-<<<<<<< HEAD
         kmer_counts = pd.DataFrame(seq_kmer_dict.values())        
         kmer_counts.insert(0,"Annotations",1,True)
         kmer_totals.insert(0,total_seqs)
-        kmer_counts = pd.DataFrame(np.insert(kmer_counts.values, 0, values=kmer_totals, axis=0))
+        kmer_counts = pd.DataFrame(
+            np.insert(kmer_counts.values, 0, values=kmer_totals, axis=0)
+        )
         kmer_counts.columns = ["Sequence count"] + list(kmerlist)
         kmer_counts.index = ["Totals"] + list(seq_kmer_dict.keys())
         
-        new_associations = kmer_counts.iloc[1:, 1:].div(kmer_counts["Sequence count"].tolist()[1:], axis = "rows")
+        new_associations = kmer_counts.iloc[1:, 1:].div(
+            kmer_counts["Sequence count"].tolist()[1:], axis = "rows"
+        )
         
         ##### Make Kmer Counts Dataframe match Kmer Counts Totals Format
-        if len(str(kmer_counts.columns.values[10])) == len(str(kmer_count_totals.columns.values[10])):
-=======
-        Kmer_Counts = pd.DataFrame(seq_kmer_dict.values())
-        Kmer_Counts.insert(0, "Annotations", 1, True)
-        kmer_totals.insert(0, total_seqs)
-        Kmer_Counts = pd.DataFrame(
-            np.insert(Kmer_Counts.values, 0, values=kmer_totals, axis=0)
-        )
-        Kmer_Counts.columns = ["Sequence count"] + list(kmerlist)
-        Kmer_Counts.index = ["Totals"] + list(seq_kmer_dict.keys())
-
-        new_associations = Kmer_Counts.iloc[1:, 1:].div(
-            Kmer_Counts["Sequence count"].tolist()[1:], axis="rows"
-        )
-
-        ##### Make Kmer Counts Dataframe match Kmer Counts Totals Format
-        if len(str(Kmer_Counts.columns.values[10])) == len(
-            str(Kmer_Count_Totals.columns.values[10])
+        if len(str(kmer_counts.columns.values[10])) == len(
+            str(kmer_count_totals.columns.values[10])
         ):
->>>>>>> 5a5a6478
             compare_check = True
         else:
             compare_check = False
         if compare_check == True:
             check_1 = len(new_associations.columns.values)
-<<<<<<< HEAD
             check_2 = len(kmer_count_totals.columns.values)
-            alphabet_initial = set(itertools.chain(*[list(x) for x in kmer_counts.columns.values[10:check_1]]))
-            alphabet_compare = set(itertools.chain(*[list(x) for x in kmer_count_totals.columns.values[10:check_1]]))
-=======
-            check_2 = len(Kmer_Count_Totals.columns.values)
             alphabet_initial = set(
                 itertools.chain(
-                    *[list(x) for x in Kmer_Counts.columns.values[10:check_1]]
+                    *[list(x) for x in kmer_counts.columns.values[10:check_1]]
                 )
             )
             alphabet_compare = set(
                 itertools.chain(
-                    *[list(x) for x in Kmer_Count_Totals.columns.values[10:check_1]]
+                    *[list(x) for x in kmer_count_totals.columns.values[10:check_1]]
                 )
             )
->>>>>>> 5a5a6478
             if alphabet_compare == alphabet_initial:
                 compare_check = True
         if compare_check == False:
@@ -293,134 +228,106 @@
             if val not in new_cols:
                 add_to_new.append(val)
 
-<<<<<<< HEAD
-        kmer_count_totals = pd.concat([kmer_count_totals, pd.DataFrame(dict.fromkeys(add_to_compare, 0), index=kmer_count_totals.index)], axis=1)
-        kmer_count_totals.drop(columns=kmer_count_totals.columns[:2], index="Totals", axis=0, inplace=True)
-        kmer_counts = pd.concat([kmer_counts, pd.DataFrame(dict.fromkeys(add_to_new, 0), index=kmer_counts.index)], axis=1)
-        kmer_counts.drop(columns=kmer_counts.columns[-1:].union(kmer_counts.columns[:1]), index="Totals", axis=0, inplace=True)
+        kmer_count_totals = pd.concat(
+            [
+                kmer_count_totals,
+                pd.DataFrame(dict.fromkeys(add_to_compare, 0),
+                index=kmer_count_totals.index
+                ),
+            ],
+            axis=1
+        )
+
+        kmer_count_totals.drop(
+            columns=kmer_count_totals.columns[:2],
+            index="Totals",
+            axis=0,
+            inplace=True,
+        )
+
+        kmer_counts = pd.concat(
+            [
+                kmer_counts,
+                pd.DataFrame(dict.fromkeys(add_to_new, 0),
+                index=kmer_counts.index
+                ),
+            ], 
+            axis=1
+        )
+        kmer_counts.drop(
+            columns=kmer_counts.columns[-1:].union(kmer_counts.columns[:1]),
+            index="Totals",
+            axis=0,
+            inplace=True,
+        )
 
 
         #### Perform Cosine Similarity between Kmer Counts Totals and Counts and Sums DF
-        cosine_df = sklearn.metrics.pairwise.cosine_similarity(kmer_count_totals,kmer_counts).T
-        kmer_count_totals = pd.DataFrame(cosine_df, columns=kmer_count_totals.index, index=kmer_counts.index)
+        cosine_df = sklearn.metrics.pairwise.cosine_similarity(
+            kmer_count_totals,
+            kmer_counts
+        ).T
+
+        kmer_count_totals = pd.DataFrame(
+            cosine_df,
+            columns=kmer_count_totals.index,
+            index=kmer_counts.index,
+        )
 
         ##### Write Optional Output
         if config["learnapp"]['save_results'] == True: 
-            out_name = "output/apply/seq-annotation-scores-" + str(input.data)[14:-4] + ".csv"
+            out_name = (
+                "output/apply/seq-annotation-scores-" + str(input.data)[14:-4] + ".csv"
+            )
             kmer_count_totals_write = pa.Table.from_pandas(kmer_count_totals)
             csv.write_csv(kmer_count_totals_write, out_name)
 
         
         ##### Create True Output
         # Protein ID, Prediction, Score, delta, Confidence
-        global_confidence_scores = pd.read_csv(str(input.confidence_associations))
-        global_confidence_scores.index= global_confidence_scores[global_confidence_scores.columns[0]]
+        global_confidence_scores = pd.read_csv(
+            str(input.confidence_associations)
+        )
+        global_confidence_scores.index= global_confidence_scores[
+            global_confidence_scores.columns[0]
+        ]
         global_confidence_scores = global_confidence_scores.iloc[: , 1:]
-        global_confidence_scores = global_confidence_scores[global_confidence_scores.columns[0]].squeeze()
+
+        global_confidence_scores = global_confidence_scores[
+            global_confidence_scores.columns[0]
+        ].squeeze()
 
         score_rank =[]
         sorted_vals = np.argsort(-kmer_count_totals.values, axis=1)[:, :2]
         for i,item in enumerate(sorted_vals):
-            score_rank.append((kmer_count_totals[kmer_count_totals.columns[[item]]][i:i+1]).values.tolist()[0])
-            
-=======
-        Kmer_Count_Totals = pd.concat(
-            [
-                Kmer_Count_Totals,
-                pd.DataFrame(
-                    dict.fromkeys(add_to_compare, 0), index=Kmer_Count_Totals.index
-                ),
-            ],
-            axis=1,
-        )
-        Kmer_Count_Totals.drop(
-            columns=Kmer_Count_Totals.columns[:2], index="Totals", axis=0, inplace=True
-        )
-        Kmer_Counts = pd.concat(
-            [
-                Kmer_Counts,
-                pd.DataFrame(dict.fromkeys(add_to_new, 0), index=Kmer_Counts.index),
-            ],
-            axis=1,
-        )
-        Kmer_Counts.drop(
-            columns=Kmer_Counts.columns[-1:].union(Kmer_Counts.columns[:1]),
-            index="Totals",
-            axis=0,
-            inplace=True,
-        )
-
-
-        #### Perform Cosine Similarity between Kmer Counts Totals and Counts and Sums DF
-        cosine_df = sklearn.metrics.pairwise.cosine_similarity(
-            Kmer_Count_Totals, Kmer_Counts
-        ).T
-        Kmer_Count_Totals = pd.DataFrame(
-            cosine_df, columns=Kmer_Count_Totals.index, index=Kmer_Counts.index
-        )
-
-        ##### Write Optional Output
-        if config["learnapp"]["save_results"] == True:
-            out_name = (
-                "output/apply/Seq-Annotation-Scores-" + str(input.data)[14:-4] + ".csv"
-            )
-            Kmer_Count_Totals_write = pa.Table.from_pandas(Kmer_Count_Totals)
-            csv.write_csv(Kmer_Count_Totals_write, out_name)
-
-            ##### Create True Output
-            # Protein ID, Prediction, Score, delta, Confidence
-        Global_Confidence_Scores = pd.read_csv(str(input.confidence_associations))
-        Global_Confidence_Scores.index = Global_Confidence_Scores[
-            Global_Confidence_Scores.columns[0]
-        ]
-        Global_Confidence_Scores = Global_Confidence_Scores.iloc[:, 1:]
-        Global_Confidence_Scores = Global_Confidence_Scores[
-            Global_Confidence_Scores.columns[0]
-        ].squeeze()
-
-        Score_rank = []
-        Sorted_vals = np.argsort(-Kmer_Count_Totals.values, axis=1)[:, :2]
-        for i, item in enumerate(Sorted_vals):
-            Score_rank.append(
+            score_rank.append(
                 (
-                    Kmer_Count_Totals[Kmer_Count_Totals.columns[[item]]][i : i + 1]
+                    kmer_count_totals[kmer_count_totals.columns[[item]]][i:i+1]
                 ).values.tolist()[0]
             )
-
->>>>>>> 5a5a6478
+            
         delta = []
-        Top_Score = []
+        top_score = []
         for score in score_rank:
             delta.append(score[0] - score[1])
-            Top_Score.append(score[0])
-<<<<<<< HEAD
+            top_score.append(score[0])
     
         vals = pd.DataFrame({'delta':delta})
         predictions = pd.DataFrame(kmer_count_totals.columns[sorted_vals][:, :1])
-=======
-
-        vals = pd.DataFrame({"delta": delta})
-        predictions = pd.DataFrame(Kmer_Count_Totals.columns[Sorted_vals][:, :1])
->>>>>>> 5a5a6478
-        score = pd.DataFrame(Top_Score)
+        score = pd.DataFrame(top_score)
         score.columns = ["Score"]
         predictions.columns = ["Prediction"]
         predictions = predictions.astype(str)
         vals = vals.round(decimals=2)
-<<<<<<< HEAD
         vals['Confidence'] = vals["delta"].map(global_confidence_scores)
 
         results = pd.concat([predictions,score,vals],axis=1)
         results.index=kmer_count_totals.index
-=======
-        vals["Confidence"] = vals["delta"].map(Global_Confidence_Scores)
-
-        Results = pd.concat([predictions, score, vals], axis=1)
-        Results.index = Kmer_Count_Totals.index
->>>>>>> 5a5a6478
 
         #### Write Results
-        out_name_2 = "output/apply/kmer-summary-" + str(input.data)[14:-4] + ".csv"
+        out_name_2 = (
+            "output/apply/kmer-summary-" + str(input.data)[14:-4] + ".csv"
+        )
         results.reset_index(inplace=True)
         results_write = pa.Table.from_pandas(results)
         csv.write_csv(results_write, out_name_2)
