"""search.smk: Module for supervised modeling from kmer vectors.

author: @christinehc, @biodataganache

"""
# snakemake config
from snakemake.utils import min_version

min_version("6.0")  # force snakemake v6.0+ (required for modules)
ruleorder: vectorize > search


# load modules
module process:
    snakefile:
        "process.smk"
    config:
        config

module kmerize:
    snakefile:
        # "snekmer.smk"
        "kmerize.smk"
    config:
        config


# built-in imports
import gzip
import json
import pickle
from ast import literal_eval
from datetime import datetime
from glob import glob
from itertools import product, repeat
from multiprocessing import Pool
from os import makedirs
from os.path import basename, dirname, exists, join, splitext

# import pandas as pd
import matplotlib.pyplot as plt
import numpy as np
import pandas as pd
from Bio import SeqIO
from sklearn.ensemble import RandomForestClassifier
from sklearn.linear_model import LogisticRegression, LogisticRegressionCV
from sklearn.model_selection import (StratifiedKFold, cross_val_score,
                                     train_test_split)
from sklearn.preprocessing import LabelEncoder
from sklearn.tree import DecisionTreeClassifier

# external libraries
import snekmer as skm

# change matplotlib backend to non-interactive
plt.switch_backend("Agg")

# collect all fasta-like files, unzipped filenames, and basenames
input_files = glob(join("input", "*"))
model_files = glob(join(config["model_dir"], "*.pkl"))
zipped = [f for f in input_files if f.endswith(".gz")]
unzipped = [
    f.rstrip(".gz")
    for f, ext in product(input_files, config["input_file_exts"])
    if f.rstrip(".gz").endswith(f".{ext}")
]

# map extensions to basename (basename.ext.gz -> {basename: ext})
UZ_MAP = {
    skm.utils.split_file_ext(f)[0]: skm.utils.split_file_ext(f)[1] for f in zipped
}
FILE_MAP = {
    skm.utils.split_file_ext(f)[0]: skm.utils.split_file_ext(f)[1] for f in unzipped
}
UZS = [f"{f}.{ext}" for f, ext in UZ_MAP.items()]
FILES = list(FILE_MAP.keys())
FAMILIES = [skm.utils.get_family(f, regex=config["input_file_regex"]) for f in model_files]

# define output directory (helpful for multiple runs)
out_dir = skm.io.define_output_dir(
    config["alphabet"], config["k"], nested=config["nested_output"]
)


# define output files to be created by snekmer
rule all:
    input:
        expand(join("input", "{uz}"), uz=UZS),  # require unzipping
        expand(join(out_dir, "vector", "{f}.npz"), f=FILES),
        # expand(join(out_dir, "features", "{fam}", "{f}.json.gz"), fam=FAMILIES, f=FILES),  # correctly build features
        expand(join(out_dir, "search", "{fam}.csv"), fam=FAMILIES),  # require model-building


# if any files are gzip zipped, unzip them
if len(UZS) > 0:
    use rule unzip from process with:
        output:
            join("input", "{uz}"),  # or join("input", "{uz}.{uzext}") ?
# build kmer count vectors for each basis set


use rule vectorize from kmerize with:
    input:
        fasta=lambda wildcards: join("input", f"{wildcards.f}.{FILE_MAP[wildcards.f]}"),
    output:
<<<<<<< HEAD
        data=join(out_dir, "vector", "{f}.npz"),
        kmerobj=join(out_dir, "kmerize", "{f}.kmers"),
    log:
        join(out_dir, "kmerize", "log", "{f}.log"),
=======
        files=expand(join(out_dir, "features", "{{fam}}", "{f}.json.gz"), f=FILES),
    run:
        start_time = datetime.now()

        # get kmers for this search
        kmers = skm.io.read_output_kmers(input.basis)

        # sort i/o lists to match wildcard order
        fastas = sorted(input.fastas)
        outfiles = sorted(output.files)

        # revectorize based on full kmer list
        for i, fa in enumerate(fastas):
            results = {"seq_id": [], "sequence_length": [], "vector": []}
            seq_list, id_list = skm.io.read_fasta(fa)
            for seq, sid in zip(seq_list, id_list):
                results["seq_id"] += [sid]
                results["sequence_length"] += [len(seq)]
                results["vector"] += [
                    skm.transform.vectorize_string(
                        seq,
                        config["k"],
                        config["alphabet"],
                        start=config["start"],
                        end=config["end"],
                        filter_list=kmers,
                        verbose=config["verbose"],
                        log_file=log[0],
                    )
                ]

            with gzip.open(outfiles[i], "wt", encoding="ascii") as zipfile:
                json.dump(results, zipfile)

        # record script runtime
        skm.utils.log_runtime(log[0], start_time)
>>>>>>> 633ac585


rule search:
    input:
        files=expand(join(out_dir, "vector", "{f}.npz"), f=FILES),  # change to data=join("output", "vector", "{nb}.npz")
        model=join(config["model_dir"], "{fam}.model"),
        kmerobj=join(config["basis_dir"], "{fam}.kmers"),
        scorer=join(config["score_dir"], "{fam}.scorer"),
    output:
        results=join(out_dir, "search", "{fam}.csv"),
    run:
        # simplify variable name
        family = wildcards.fam

        # get kmers for this particular set of sequences
        kmer = skm.io.load_pickle(input.kmerobj)
        model = skm.io.load_pickle(input.model)
        scorer = skm.io.load_pickle(input.scorer)

        # load vectorized sequences, score, and predict scores
        results = list()
        for f in input.files:
            df = skm.io.load_npz(f)
            filename = skm.utils.split_file_ext(basename(f))[0]

<<<<<<< HEAD
            vecs = skm.utils.to_feature_matrix(df["sequence_vector"].values)
=======
            df = pd.read_json(fasta)
            vecs = skm.utils.to_feature_matrix(df["vector"].values)
            seq_id = df["seq_id"].values
            seq_length = df["sequence_length"].values
>>>>>>> 633ac585

            scores = scorer.predict(vecs, list(kmer.kmer_set.kmers))
            predictions = model.predict(scores.reshape(-1, 1))
            predicted_probas = model.predict_proba(scores.reshape(-1, 1))

            # display results (score, family assignment, and probability)
            df[f"{family}_score"] = scores  # scorer output
            df[family] = [True if p == 1 else False for p in predictions]
            df[f"{family}_probability"] = [p[1] for p in predicted_probas]
            df["filename"] = f"{filename}.{FILE_MAP[filename]}"
            df["seq_length"] = seq_length
            df["seq_ids"] = seq_id

            results.append(df)

        # save full results
<<<<<<< HEAD
        results = pd.concat(results, ignore_index=True).drop(columns=["sequence_vector"])
        results["model"] = basename(input.model)
=======
        results = pd.concat(results, ignore_index=True).drop(columns=["vector"])
        results["model"] = splitext(basename(input.model))[0]
>>>>>>> 633ac585
        results.to_csv(output.results, index=False)<|MERGE_RESOLUTION|>--- conflicted
+++ resolved
@@ -103,49 +103,10 @@
     input:
         fasta=lambda wildcards: join("input", f"{wildcards.f}.{FILE_MAP[wildcards.f]}"),
     output:
-<<<<<<< HEAD
         data=join(out_dir, "vector", "{f}.npz"),
         kmerobj=join(out_dir, "kmerize", "{f}.kmers"),
     log:
         join(out_dir, "kmerize", "log", "{f}.log"),
-=======
-        files=expand(join(out_dir, "features", "{{fam}}", "{f}.json.gz"), f=FILES),
-    run:
-        start_time = datetime.now()
-
-        # get kmers for this search
-        kmers = skm.io.read_output_kmers(input.basis)
-
-        # sort i/o lists to match wildcard order
-        fastas = sorted(input.fastas)
-        outfiles = sorted(output.files)
-
-        # revectorize based on full kmer list
-        for i, fa in enumerate(fastas):
-            results = {"seq_id": [], "sequence_length": [], "vector": []}
-            seq_list, id_list = skm.io.read_fasta(fa)
-            for seq, sid in zip(seq_list, id_list):
-                results["seq_id"] += [sid]
-                results["sequence_length"] += [len(seq)]
-                results["vector"] += [
-                    skm.transform.vectorize_string(
-                        seq,
-                        config["k"],
-                        config["alphabet"],
-                        start=config["start"],
-                        end=config["end"],
-                        filter_list=kmers,
-                        verbose=config["verbose"],
-                        log_file=log[0],
-                    )
-                ]
-
-            with gzip.open(outfiles[i], "wt", encoding="ascii") as zipfile:
-                json.dump(results, zipfile)
-
-        # record script runtime
-        skm.utils.log_runtime(log[0], start_time)
->>>>>>> 633ac585
 
 
 rule search:
@@ -171,14 +132,7 @@
             df = skm.io.load_npz(f)
             filename = skm.utils.split_file_ext(basename(f))[0]
 
-<<<<<<< HEAD
             vecs = skm.utils.to_feature_matrix(df["sequence_vector"].values)
-=======
-            df = pd.read_json(fasta)
-            vecs = skm.utils.to_feature_matrix(df["vector"].values)
-            seq_id = df["seq_id"].values
-            seq_length = df["sequence_length"].values
->>>>>>> 633ac585
 
             scores = scorer.predict(vecs, list(kmer.kmer_set.kmers))
             predictions = model.predict(scores.reshape(-1, 1))
@@ -195,11 +149,6 @@
             results.append(df)
 
         # save full results
-<<<<<<< HEAD
         results = pd.concat(results, ignore_index=True).drop(columns=["sequence_vector"])
         results["model"] = basename(input.model)
-=======
-        results = pd.concat(results, ignore_index=True).drop(columns=["vector"])
-        results["model"] = splitext(basename(input.model))[0]
->>>>>>> 633ac585
         results.to_csv(output.results, index=False)