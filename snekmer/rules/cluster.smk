--- conflicted
+++ resolved
@@ -98,24 +98,15 @@
 # define output files to be created by snekmer
 rule all:
     input:
-<<<<<<< HEAD
         expand(join("input", "{uz}"), uz=UZS),  # require unzipping
         join(out_dir, "cluster", "snekmer.csv"),  # require cluster-building
-=======
-        expand(join(input_dir, "{uz}"), uz=UZS),  # require unzipping
-        expand(join(out_dir, "cluster", "{nb}.pkl"), nb=NON_BGS),  # require model-building
->>>>>>> 633ac585
 
 
 # if any files are gzip zipped, unzip them
 use rule unzip from process with:
     output:
-<<<<<<< HEAD
         unzipped=join("input", "{uz}"),
         zipped=join("input", "zipped", "{uz}.gz"),
-=======
-        join(input_dir, "{uz}"),
->>>>>>> 633ac585
 
 
 # build kmer count vectors for each basis set
@@ -126,34 +117,7 @@
         data=join("output", "vector", "{nb}.npz"),
         kmerobj=join("output", "kmerize", "{nb}.kmers"),
     log:
-<<<<<<< HEAD
         join("output", "kmerize", "log", "{nb}.log"),
-=======
-        join(out_dir, "processed", "log", "{nb}.log")
-
-
-# generate kmer features space from user params
-# use rule generate from kmerize with:
-#     input:
-#         params=join(out_dir, "processed", "full", "{nb}.json"),
-#     output:
-#         labels=join(out_dir, "labels", "full", "{nb}.txt"),
-#     log:
-#         join(out_dir, "labels", "log", "{nb}.log")
-
-
-# build kmer count vectors for each basis set
-use rule vectorize_full from kmerize with:
-    input:
-        params=join(out_dir, "processed", "{nb}.json"),
-        fasta=lambda wildcards: join(input_dir, f"{wildcards.nb}.{FA_MAP[wildcards.nb]}")
-    log:
-        join(out_dir, "features", "log", "{nb}.log")
-    output:
-        file=join(out_dir, "features", "full", "{nb}.json.gz"),
-        kmers=join(out_dir, "labels", "full", "{nb}.txt")
->>>>>>> 633ac585
-
 
 # [in-progress] kmer walk
 # if config['walk']:
