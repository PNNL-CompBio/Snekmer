--- conflicted
+++ resolved
@@ -64,18 +64,6 @@
     log:
         join("output", "kmerize", "log", "{nb}.log"),
     run:
-<<<<<<< HEAD
-        # read fasta using bioconda obj
-        print("parsing...")
-        fasta = SeqIO.parse(input.fasta, "fasta")
-        print("finished...")
-
-        # initialize kmerization object
-        kmer = skm.vectorize.KmerVec(alphabet=config["alphabet"], k=config["k"])
-
-        vecs, seqs, ids, lengths = list(), list(), list(), list()
-
-=======
         # initialize kmerization object
         kmer = skm.vectorize.KmerVec(alphabet=config["alphabet"], k=config["k"])
 
@@ -127,7 +115,6 @@
         # I question whether we need to keep the reduced seqs here
         seqs, ids, lengths = list(), list(), list()
         n = 0
->>>>>>> 8abc899e
         for f in fasta:
             addvec = kmer.reduce_vectorize(f.seq)
             vecs[n][np.isin(kmerbasis, addvec)] = 1
@@ -142,7 +129,6 @@
             ids.append(f.id)
             lengths.append(len(f.seq))
 
-<<<<<<< HEAD
         # memfix: we need to reformat the vec array to reflect
         #         the all observed kmers in a matrix - rather than
         #         a list of lists of variable length. Then we'll also
@@ -154,8 +140,6 @@
 
         kmer.set_kmer_set(kmer_set=kmerlist)
 
-=======
->>>>>>> 8abc899e
         # save seqIO output and transformed vecs
         np.savez_compressed(
             output.data,
