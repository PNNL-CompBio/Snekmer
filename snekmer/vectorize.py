"""vectorize: Create kmer vectors.

author: @christinehc

"""
import itertools
from collections import Counter
from typing import Dict, Generator, Set, Union

import numpy as np
from numpy.typing import NDArray
from .alphabet import FULL_ALPHABETS, get_alphabet, get_alphabet_keys
from .utils import check_list

# store kmer basis set and transform new vectors into fitted basis
class KmerBasis:
    """Store kmer basis set and perform basis set transforms.

    Attributes
    ----------
    basis : list
        Description of attribute `basis`.
    basis_order : type
        Description of attribute `basis_order`.

    """

    def __init__(self):
        self.basis = []
        self.basis_order = {}

    def set_basis(self, basis):
        """Specify kmer basis set.

        Parameters
        ----------
        basis : list or array-like of str
            Ordered array of kmer strings.

        Returns
        -------
        self: object
            Fitted KmerBasis object.

        """
        if not check_list(basis):
            raise TypeError("`basis` input must be list or array-like.")

        self.basis = basis
        self.basis_order = {i: k for i, k in enumerate(basis)}

    def transform(self, vector, vector_basis):
        """Apply basis to new vector with separate basis.

        e.g. If the basis is set to a list of p kmers, the input
            vector array of size (m, n) -> (m, p).

        Note: Order is preserved from kmer arrays. Kmer count
        vectors are assumed to follow the order from corresponding
        kmer basis sets.

        Parameters
        ----------
        vector : list or array-like
            Array of size (m, n).
            Contains m vectors built from n kmers in the basis.
        vector_basis : list or array-like of str
            Array of size (n,) of ordered kmers.

        Returns
        -------
        list or array-like
            Transformed array of size (m, p).

        """
        if not check_list(vector_basis):
            raise TypeError("`vector_basis` input must be list or array-like.")

        if not isinstance(vector, np.ndarray):
            vector = np.asarray(vector)

        # make sure input vector matches shape of vector basis
        try:
            vector_size = vector.shape[1]
        except IndexError:
            vector_size = len(vector)

        if vector_size != len(vector_basis):
            raise ValueError(
                "Vector and supplied basis shapes"
                " must match (vector shape ="
                f" {vector.shape}"
                " and len(vector_basis) ="
                f" {len(vector_basis)})."
            )

        # get index order of kmers in the vector basis set
        vector_basis_order = {
            k: i if k in self.basis else np.nan for i, k in enumerate(vector_basis)
        }

        # convert vector basis into set basis
        # we'll add a dummy column for all those that
        # aren't present in the input basis
        unseen = [0] * vector.shape[0]
        vector = np.insert(vector, vector.shape[1], unseen, axis=1)

        i_convert = list()
        for i in range(len(self.basis)):
            kmer = self.basis_order[i]  # get basis set kmer in correct order
            if kmer in vector_basis_order:
                idx = vector_basis_order[kmer]  # locate kmer in the new vector
            else:
                idx = vector.shape[1] - 1
            i_convert.append(idx)

        return vector[:, i_convert]

        # correctly index into ND or 1D array
        try:
            return vector[:, i_convert]
        except IndexError:
            return vector[i_convert]


# generate all possible kmer combinations
def _generate(alphabet: Set[str], k: int):
    for c in itertools.product(alphabet, repeat=k):
        yield "".join(c)


# iterator object for kmer basis set given alphabet and k
class KmerSet:
    """Given alphabet and k, creates iterator for kmer basis set.
    """

    def __init__(self, alphabet: Union[str, int], k: int, kmers: list = None):
        """Initialize KmerSet object

        Parameters
        ----------
        alphabet : Union[str, int]
            Alphabet name or identifier
        k : int
            Kmer length
        kmers : list, optional
            List of kmers to manually specify basis set, by default None

        """
        self.alphabet = alphabet
        self.k = k

        # MAJOR ISSUE: with many k/alphabet combinations this
        #              will require enormous amounts of memory
        #              to be allocated - for an empty set.
        #              Need to fix this so that we don't run
        #              into this problem. Only populate those
        #              kmers that exist. I think this was crashing
        #              my computer with a k=8 alphabet=5

        if kmers is None:
            self._kmerlist = list(_generate(get_alphabet_keys(alphabet), k))
        else:
            self._kmerlist = kmers

    @property
    def kmers(self):
        return iter(self._kmerlist)


# manually reduce alphabet
def reduce(
    sequence: str, alphabet: Union[str, int], mapping: dict = FULL_ALPHABETS
) -> str:
    """Reduce sequence into character space of specified alphabet.

    Parameters
    ----------
    sequence : str
        Input sequence.
    alphabet : Union[str, int]
        Alphabet name or number (see `snekmer.alphabet`).
    mapping : dict
        Defined mapping for alphabet (the default is FULL_ALPHABETS).

    Returns
    -------
    str
        Transformed sequence.

    """
    sequence = str(sequence).rstrip("*")
    alphabet_map: Dict[str, str] = get_alphabet(alphabet, mapping=mapping)
    return sequence.translate(sequence.maketrans(alphabet_map))


# memfix: this is to reformat a list of kmers coming from multiple sequences
#         into a regular array and return that array and a list of the kmer
#         order -
def make_feature_matrix(vecs, min_filter=1, max_filter=1):
    # the input vecs is a ragged array - a list of lists of
    #     kmers that occur in each sequence (different lengths)
    kmerlist = list()
    for this in vecs:
        kmerlist.extend(this)
    kmerlist, kmercounts = np.unique(kmerlist, return_counts=True)

    # filter based on counts
<<<<<<< HEAD
    kmerlist = kmerlist[kmercounts>min_filter]

    nk = len(kmerlist)
    #result = np.zeros(len(kmerlist)*len(vecs)).reshape(len(vecs),len(kmerlist))

    result = list()
    for i in range(len(vecs)):
        this = np.zeros(nk)
        this[np.isin(kmerlist,vecs[i])] = 1
=======
    kmerlist = kmerlist[kmercounts > min_filter]

    nk = len(kmerlist)
    # result = np.zeros(len(kmerlist)*len(vecs)).reshape(len(vecs),len(kmerlist))

    result = list()
    for i in range(len(vecs)):
        this = np.zeros(nk)
        this[np.isin(kmerlist, vecs[i])] = 1
>>>>>>> 8abc899e
        result.append(this)

    return result, kmerlist

class KmerVec:
    def __init__(self, alphabet: Union[str, int], k: int):
        self.alphabet = alphabet
        self.k = k
        self.char_set = get_alphabet_keys(alphabet)
        self.vector = None
        self.basis = KmerBasis()
        # self.kmer_set = KmerSet(alphabet, k)

    def set_kmer_set(self, kmer_set=list()):
        self.kmer_set = KmerSet(self.alphabet, self.k, kmer_set)
        self.basis.set_basis(kmer_set)

    # iteratively get all kmers in a string
    def _kmer_gen(self, sequence: str) -> Generator[str, None, None]:
        """Generator object for segment in string format"""
        i = 0
        n = len(sequence) - self.k + 1

        # iterate thru sequence in blocks of length k
        while i < n:
            kmer = sequence[i : i + self.k]
            if set(kmer) <= self.char_set:
                yield kmer
            i += 1

    # not used: iterate using range() vs. while loop
    @staticmethod
    def _kmer_gen_str(sequence: str, k: int) -> Generator[str, None, None]:
        """Generator object for segment in string format"""
        for n in range(0, len(sequence) - k + 1):
            yield sequence[n : n + k]

    # generate kmer vectors with bag-of-words approach
    def vectorize(self, sequence: str) -> NDArray:
        """Transform sequence into representative kmer vector.

        Parameters
        ----------
        sequence : str
            Input sequence.

        Returns
        -------
        NDArray
            Vector representation of sequence as kmer counts vector.

        """
        N = len(self.char_set) ** self.k

        kmers = list(self._kmer_gen(sequence))
        kmer2count = Counter(kmers)

        # Convert to vector of counts
        # vector = np.zeros(N)

        # memfix change
        vector = {}

        for i, word in enumerate(self.kmer_set.kmers):
            vector[i] += kmer2count[word]

        # Convert to frequencies
        # vector /= sum(kmer2count.values())

        return vector

    def reduce_vectorize(self, sequence: str) -> NDArray:
        """Simplify and vectorize sequence into reduced kmer vector.

        Parameters
        ----------
        sequence : str
            Input sequence.

        Returns
        -------
        NDArray
            Vector representation of sequence as reduced kmer vector.

        """
        # N = len(self.char_set) ** self.k

        reduced = reduce(sequence, alphabet=self.alphabet, mapping=FULL_ALPHABETS)
        kmers = list(self._kmer_gen(reduced))
        # kmer2count = Counter(kmers)

        vector = np.array(kmers, dtype=str)

        # memfix change
        # this changes the output from a list to a dict
        # vector = {}
        # for kmer in kmers:
        #    vector[kmer] = 1

        # Convert to vector of counts
        # vector = np.zeros(N)
        # for i, word in enumerate(self.kmer_set.kmers):
        #    vector[i] += kmer2count[word]

        # Convert to frequencies
        # vector /= sum(kmer2count.values())

        return vector

    def harmonize(self, record, kmerlist):
        """_summary_

        Parameters
        ----------
        record : _type_
            _description_
        kmerlist : _type_
            _description_

        Returns
        -------
        _type_
            _description_
        """
        return self.basis.transform(record, kmerlist)
<|MERGE_RESOLUTION|>--- conflicted
+++ resolved
@@ -11,6 +11,7 @@
 from numpy.typing import NDArray
 from .alphabet import FULL_ALPHABETS, get_alphabet, get_alphabet_keys
 from .utils import check_list
+
 
 # store kmer basis set and transform new vectors into fitted basis
 class KmerBasis:
@@ -131,8 +132,7 @@
 
 # iterator object for kmer basis set given alphabet and k
 class KmerSet:
-    """Given alphabet and k, creates iterator for kmer basis set.
-    """
+    """Given alphabet and k, creates iterator for kmer basis set."""
 
     def __init__(self, alphabet: Union[str, int], k: int, kmers: list = None):
         """Initialize KmerSet object
@@ -206,17 +206,6 @@
     kmerlist, kmercounts = np.unique(kmerlist, return_counts=True)
 
     # filter based on counts
-<<<<<<< HEAD
-    kmerlist = kmerlist[kmercounts>min_filter]
-
-    nk = len(kmerlist)
-    #result = np.zeros(len(kmerlist)*len(vecs)).reshape(len(vecs),len(kmerlist))
-
-    result = list()
-    for i in range(len(vecs)):
-        this = np.zeros(nk)
-        this[np.isin(kmerlist,vecs[i])] = 1
-=======
     kmerlist = kmerlist[kmercounts > min_filter]
 
     nk = len(kmerlist)
@@ -226,10 +215,10 @@
     for i in range(len(vecs)):
         this = np.zeros(nk)
         this[np.isin(kmerlist, vecs[i])] = 1
->>>>>>> 8abc899e
         result.append(this)
 
     return result, kmerlist
+
 
 class KmerVec:
     def __init__(self, alphabet: Union[str, int], k: int):
@@ -351,4 +340,4 @@
         _type_
             _description_
         """
-        return self.basis.transform(record, kmerlist)
+        return self.basis.transform(record, kmerlist)