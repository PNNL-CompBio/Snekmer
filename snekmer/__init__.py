--- conflicted
+++ resolved
@@ -11,8 +11,4 @@
 
 # from . import walk
 
-<<<<<<< HEAD
-__version__ = "1.1.0"
-=======
-__version__ = _version.__version__
->>>>>>> 6960d335
+__version__ = _version.__version__