--- conflicted
+++ resolved
@@ -156,13 +156,8 @@
 
 
 def get_alphabet(
-<<<<<<< HEAD
     alphabet: Union[str, int], mapping: dict = ALPHABETS
 ) -> Dict[str, str]:
-=======
-    alphabet: Union[str, int], mapping: Dict[str, dict] = ALPHABETS
-) -> Dict:
->>>>>>> 633ac585
     """Short summary.
 
     Parameters
