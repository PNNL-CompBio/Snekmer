# Continuous integration
.test/.snakemake
<<<<<<< HEAD
# .test/results
# .github
# .test
=======
.test/results
.github
.test
resources/tutorial/*.py

# tutorial output files
resources/tutorial/demo_example/output
>>>>>>> 2ca0bb84

# documentation
docs/_build/

# pip install temp files
src/

# History files
.Rhistory
.Rapp.history

# Session Data files
.RData

# User-specific files
.Ruserdata

# Example code in package build process
*-Ex.R

# Output files from R CMD build
/*.tar.gz

# Output files from R CMD check
/*.Rcheck/

# RStudio files
.Rproj.user/

# produced vignettes
vignettes/*.html
vignettes/*.pdf

# OAuth2 token, see https://github.com/hadley/httr/releases/tag/v0.3
.httr-oauth

# knitr and R markdown default cache directories
*_cache/
/cache/

# Temporary files created by R markdown
*.utf8.md
*.knit.md

# R Environment Variables
.Renviron

# Mac
.DS_Store

# Snakemake testing
dag.svg
.snakemake/

# Byte-compiled / optimized / DLL files
__pycache__/
*.py[cod]
*$py.class

# Distribution / packaging
.Python
build/
develop-eggs/
dist/
downloads/
eggs/
.eggs/
lib/
lib64/
parts/
sdist/
var/
wheels/
pip-wheel-metadata/
share/python-wheels/
*.egg-info/
.installed.cfg
*.egg
MANIFEST

# Unit test / coverage reports
htmlcov/
.tox/
.nox/
.coverage
.coverage.*
.cache
nosetests.xml
coverage.xml
*.cover
*.py,cover
.hypothesis/
.pytest_cache/

# Jupyter Notebook
.ipynb_checkpoints

# IPython
profile_default/
ipython_config.py

# pyenv
.python-version

# Environments
.env
.venv
env/
venv/
ENV/
env.bak/
venv.bak/

# mypy
.mypy_cache/
.dmypy.json
dmypy.json<|MERGE_RESOLUTION|>--- conflicted
+++ resolved
@@ -1,10 +1,5 @@
 # Continuous integration
 .test/.snakemake
-<<<<<<< HEAD
-# .test/results
-# .github
-# .test
-=======
 .test/results
 .github
 .test
@@ -12,7 +7,6 @@
 
 # tutorial output files
 resources/tutorial/demo_example/output
->>>>>>> 2ca0bb84
 
 # documentation
 docs/_build/
